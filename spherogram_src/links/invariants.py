--- conflicted
+++ resolved
@@ -637,7 +637,17 @@
         code = [list(x) for x in self.PD_code(min_strand_index=1)]
         return sage_type(code)
 
-<<<<<<< HEAD
+    @sage_method
+    def _sage_(self):
+        """
+        A quick test:
+        
+            sage: L = Link('K13n100')
+            sage: L._sage_()
+            Knot represented by 13 crossings
+        """
+        return self.sage_link()
+
 class ClosedBraid(Link):
     """
     This is a convenience class for constructing closed braids.
@@ -665,16 +675,4 @@
         Link.__init__(self, *args, **kwargs)
 
     def __repr__(self):
-        return 'ClosedBraid%s'%str(self.braid_word)
-=======
-    @sage_method
-    def _sage_(self):
-        """
-        A quick test:
-        
-            sage: L = Link('K13n100')
-            sage: L._sage_()
-            Knot represented by 13 crossings
-        """
-        return self.sage_link()
->>>>>>> 2ff94c99
+        return 'ClosedBraid%s'%str(self.braid_word)
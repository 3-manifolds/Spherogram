from __future__ import print_function
"""
Links are made from Crossings.  The general model is that of
a PD diagram as described in 

  http://katlas.org/wiki/Planar_Diagrams

See the file "doc.pdf" for the conventions, and the file
"test.py" for some examples of creating links.

"""

#Check if being run inside sage; if not, some functionality disabled.
_within_sage = False
try:
    import sage.all
    import sage.graphs.graph
    _within_sage = True
    from sage.matrix.constructor import matrix
    from sage.symbolic.ring import SR
    from sage.groups.free_group import FreeGroup
    import sage.graphs.graph as graph
    from sage.symbolic.ring import var
    import sage.groups.braid as braid
except ImportError:
    pass
not_in_sage_msg = 'is only available when running Spherogram inside Sage.'
no_snappy_msg = 'requires that SnapPy be installed.'

from .. import graphs
from . import simplify
CyclicList = graphs.CyclicList
import  string, os, sys, re, collections
try:
    import cPickle as pickle
except ImportError: # Python 3
    import pickle

import copy

class Crossing(object):
    """
    See "doc.pdf" for the conventions.  The sign of a crossing can be in {0,
    +1, -1}.  In the first case, the strands at the crossings can have
    any orientations, but crossings with sign +/-1 must be oriented as
    shown in "doc.pdf".
    
    Roles of some of the other attributes:
    
    * label: Arbitrary name used for printing the crossing.
    
    * directions: store the orientations of the link components passing
    through the crossing.  For a +1 crossing this is { (0, 2), (3, 1) }.
    Set with calls to make_tail.
    
    * adjacent: The other Crossings that this Crossing is attached to.
    
    * strand_labels: Numbering of the strands, used for DT codes and
    such.
    
    * strand_components: Which element of the parent
    Link.link_components each input's strand belongs to.
    """
    def __init__(self, label=None):
        self.label, self.sign, self.directions = label, 0, set()
        self.adjacent = CyclicList([None, None, None, None])
        self.strand_labels = CyclicList([None, None, None, None])
        self.strand_components = CyclicList([None, None, None, None])

    def make_tail(self, a):
        """
        Orients the strand joining input "a" to input" a+2" to start at "a" and end at
        "a+2".
        """
        b = (a, (a + 2) % 4)
        if (b[1], b[0]) in self.directions:
            raise ValueError("Can only orient a strand once.")
        self.directions.add(b)

    def rotate(self, s):
        """
        Rotate the incoming connections by 90*s degrees anticlockwise.  
        """
        rotate = lambda v : (v + s) % 4
        self.adjacent = CyclicList(self.adjacent[s:] + self.adjacent[:s])
        for i, (o, j) in enumerate(self.adjacent):
            if o != self:
                o.adjacent[j] = (self, i)
            else:
                self.adjacent[i] = (self, rotate(j))

        self.directions = set( [ (rotate(a), rotate(b)) for a, b in self.directions] )

    def rotate_by_90(self):
        "Effectively switches the crossing"
        self.rotate(1)
        
    def rotate_by_180(self):
        "Effective reverses directions of the strands"
        self.rotate(2)
    
    def orient(self):
        if (2, 0) in self.directions:
            self.rotate_by_180()
        self.sign = 1 if (3, 1) in self.directions else -1

    def __getitem__(self, i):
        return (self, i%4)

    def entry_points(self):
        verts = [0,1] if self.sign == -1 else [0, 3]
        return [CrossingEntryPoint(self, v) for v in verts]

    def crossing_strands(self):
        return [CrossingEntryPoint(self, v) for v in range(4)]
    
    def __setitem__(self, i, other):
        o, j = other
        self.adjacent[i % 4] = other
        other[0].adjacent[other[1]] = (self, i % 4)
        
    def __repr__(self):
        return "%s" % self.label

    def info(self):
        def format_adjacent(a):
            return (a[0].label, a[1]) if a else None
        print( "<%s : %s : %s : %s>" % (self.label, self.sign, [format_adjacent(a) for a in self.adjacent], self.directions) )

    def DT_info(self):
        labels = self.strand_labels
        over = labels[3]+1 if self.sign == 1 else labels[1] + 1
        under = labels[0]+1
        return (under, -over) if over % 2 == 0 else (over, under)

    def peer_info(self):
        labels = self.strand_labels
        SW = labels[0] if self.sign == 1 else labels[1] 
        NW = labels[3] if self.sign == 1 else labels[0]
        if SW % 2 == 0:
            ans = SW, (-NW, -self.sign)
        else:
            ans = NW, (SW, self.sign)

        return ans

BasicCrossingStrand = collections.namedtuple('BasicCrossingStrand', ['crossing', 'entry_point'])

class CrossingStrand(BasicCrossingStrand):
    """
    One of the four incoming strands at a crossing.
    """
    def rotate(self, s=1):
        """
        The CrossingStrand *counter-clockwise* from self.
        """
        return CrossingStrand(self.crossing, (self.entry_point + s) % len(self.crossing.adjacent))

    def opposite(self):
        """
        The CrossingStrand at the other end of the edge from self
        """
        return CrossingStrand(* self.crossing.adjacent[self.entry_point] )

    def next_corner(self):
        return self.rotate().opposite()

    def previous_corner(self):
        return self.opposite().rotate(-1)

    def oriented(self):
        """
        Returns the one of {self, opposite} which is the *head* of the
        corresponding oriented edge of the link.
        """
        c, e = self.crossing, self.entry_point
        if (c.sign == 1 and e in [0, 3]) or (c.sign == -1 and e in [0, 1]):
            return self
        return self.opposite()

    def __repr__(self):
        return "<CS %s, %s>" % (self.crossing, self.entry_point)
    
class CrossingEntryPoint(CrossingStrand):
    """
    One of the two entry points of an oriented crossing
    """    
    def next(self):
        c, e = self.crossing, self.entry_point
        s = 1 if isinstance(c, Strand) else 2
        return CrossingEntryPoint(*c.adjacent[ (e + s) % (2*s)])

    def other(self):
        nonzero_entry_point = 1 if self.crossing.sign == -1 else 3
        other = nonzero_entry_point if self.entry_point == 0 else 0
        return CrossingEntryPoint(self.crossing, other)

    def is_under_crossing(self):
        return self.entry_point == 0

    def is_over_crossing(self):
        return self.entry_point != 0
        
    def component(self):
        ans = [self]
        while True:
            next = ans[-1].next()
            if next == self:
                break
            else:
                ans.append(next)

        return ans

    def component_label(self):
        return self.crossing.strand_components[self.entry_point]      

    def label_crossing(self, comp, labels):
        c, e = self.crossing, self.entry_point
        f = (e + 2) % 4
        c.strand_labels[e], c.strand_components[e] = labels[self], comp
        c.strand_labels[f], c.strand_components[f] = labels[self.next()], comp

    def __repr__(self):
        return "<CEP %s, %s>" % (self.crossing, self.entry_point)
        

class LinkComponents(list):
    def add(self, c):
        component = c.component()
        self.append(component)
        return component

class Labels(dict):
    def add(self, x):
        self[x] = len(self)

class Strand(object):
    """
    When constructing links, it's convenient to have strands as well
    as crossings.  These are stripped by the Link class when it
    pieces things together.  
    """
    def __init__(self, label=None):
        self.label = label
        self.adjacent = [None, None]

    def fuse(self):
        """
        Joins the incoming and outgoing strands and removes
        self from the picture.
        """
        (a, i), (b,j) = self.adjacent
        a.adjacent[i] = (b, j)
        b.adjacent[j] = (a, i)

    def __getitem__(self, i):
        return (self, i%2)

    def __setitem__(self, i, other):
        o, j = other
        self.adjacent[i % 2] = other
        other[0].adjacent[other[1]] = (self, i)

    def __repr__(self):
        return "%s" % self.label

    def info(self):
        def format_adjacent(a):
            return (a[0].label, a[1]) if a else None
        print( "<%s : %s>" % (self.label, [format_adjacent(a) for a in self.adjacent]) )
    
def enumerate_lists(lists, n=0, filter=lambda x:True):
    ans = []
    for L in lists:
        ans.append([n + i for i, x in enumerate(L) if filter(n+i)])
        n += len(L)
    return ans

class Link(object):
    """
    Links are made from Crossings.  The general model is that of a PD
    diagram as described in
    
    http://katlas.org/wiki/Planar_Diagrams
    
    See the file "doc.pdf" for the conventions, which can be accessed
    via "spherogram.pdf_docs()", and the file "test.py" for some
    examples of creating links.

    Here are two ways of creating the figure-8 knot, first via a PD code

    >>> K1 = Link([[8,3,1,4],[2,6,3,5],[6,2,7,1],[4,7,5,8]])

    and by directly gluing up Crossings:
    
    >>> a, b, c, d = [Crossing(x) for x in 'abcd']
    >>> a[0], a[1], a[2], a[3] = c[1], d[0], b[1], b[0]
    >>> b[2], b[3] = d[3], c[2]
    >>> c[3], c[0] = d[2], d[1]
    >>> K2 = Link([a,b,c,d])
    """
    
    def __init__(self, crossings, check_planarity=True, build=True):
        # We check if crossings is a string
        self.name = None
        if isinstance(crossings, str):
            if(crossings[:2] == 'T(' ):
<<<<<<< HEAD
                import spherogram.dev.dev_jennet.torus as torus
                crossings = torus.torus_knot(crossings, method='braid').crossings
=======
                import torus
                if _within_sage:
                    crossings = torus.torus_knot(crossings, method='braid').crossings
                else:
                    crossings = torus.torus_knot(crossings).crossings
>>>>>>> 8c327449
            else:
                try:
                    import snappy
                    self.name = crossings
                    crossings = (snappy.Manifold(crossings)).link().crossings
                except ImportError:
                    raise RunTimeError('creating a Link object with argument of type str '+no_snappy_msg)
                
        # We check if crossings is a sage braid word
        if isinstance(crossings,braid.Braid):
            import spherogram.dev.dev_jennet.braid_functions as braid_functions
            crossings = braid_functions.braidwordToCrossings(crossings)
        
        #If crossings is just a PD code rather than a list of Crossings,
        # we create the corresponding Crossings.
        if len(crossings) > 0 and not isinstance(crossings[0], (Strand, Crossing)):
            gluings = collections.defaultdict(list)
            for c, X in enumerate(crossings):
                for i, x in enumerate(X):
                    gluings[x].append( (c,i) )

            if set([len(v) for v in gluings.values()]) != set([2]):
                raise ValueError("PD code isn't consistent")
             
            crossings = [Crossing() for d in crossings]
            for (c,i), (d,j) in gluings.itervalues():
                crossings[c][i] = crossings[d][j]

        # Make sure everything is tied up. 
        if True in [ None in c.adjacent for c in crossings]:
            raise ValueError("No loose strands allowed")

        # Fuse the strands.  If there any components made up
        # only of strands, these are thrown out here.
        [s.fuse() for s in crossings if isinstance(s, Strand)]
        self.crossings = [c for c in crossings if not isinstance(c, Strand)]

        if build:
            self._orient_crossings()
            self._build_components()

        if check_planarity and not self.is_planar():
            raise ValueError("Link isn't planar")

        # If the crossings aren't labeled the label them for
        # debugging purposes.
        if False not in [X.label is None for X in self.crossings]:
            for c, X in enumerate(self.crossings):
                X.label = c

    def all_crossings_oriented(self):
        return len([c for c in self.crossings if c.sign == 0]) == 0
    
    def _orient_crossings(self):
        if self.all_crossings_oriented():
            return
        
        remaining = set( [ (c, i) for c in self.crossings for i in range(4)] )
        while len(remaining):
            c, i = start = remaining.pop()
            finished = False
            while not finished:
                d, j = c.adjacent[i]
                d.make_tail(j)
                remaining.discard( (c,i) ), remaining.discard( (d,j) )
                c, i = d, (j+2) % 4
                finished = (c, i) == start

        for c in self.crossings:
            c.orient()

    def crossing_entries(self):
        ans = []
        for C in self.crossings:
            ans += C.entry_points()
        return ans

    def crossing_strands(self):
        ans = []
        for C in self.crossings:
            ans += C.crossing_strands()
        return ans
    
    def _build_components(self, component_starts=None):
        """
        Each component is stored as a list of *entry points* to
        crossings.  The labeling of the entry points (equivalently
        oriented edges) is compatible with the DT convention that each
        crossing has both an odd and and even incoming strand.
        """
        remaining, components = set( self.crossing_entries() ), LinkComponents()
        other_crossing_entries = []
        self.labels = labels = Labels()
        while len(remaining):
            if component_starts:
                d = component_starts[len(components)]
            elif len(components) == 0:
                d = remaining.pop()
            else:
                found, comp_index = False, 0
                while not found and comp_index < len(components):
                    others = other_crossing_entries[comp_index]
                    if others:
                        for j, d in enumerate(others):
                            if d.component_label() is None:
                                if labels[d.other()] % 2 == 0:
                                    d = d.next()
                                found = True
                                break
                        other_crossing_entries[comp_index] = others[j:]
                    comp_index += 1

                if not found:
                    d = remaining.pop()
        
            component = components.add(d)
            for c in component:
                labels.add( c )
            others = []
            for c in component:
                c.label_crossing(len(components) - 1, labels)
                o = c.other()
                if o.component_label() is None:
                    others.append(o)
            other_crossing_entries.append(others)
            remaining = remaining - set(component)

        self.link_components = components

    def digraph(self):
        """
        The underlying directed graph for the link diagram. 
        """
        G = graphs.Digraph()
        for component in self.link_components:
            for c in component:
                cs0 = CrossingStrand(c.crossing, c.entry_point)
                cs1 = cs0.opposite()
                e = G.add_edge(cs0.crossing, cs1.crossing)
        return G

    def copy(self):
        return pickle.loads(pickle.dumps(self))
    
    def is_planar(self):
        G = self.digraph()
        if not G.is_weakly_connected():
            return False
        v = len(self.crossings)
        assert 2*v == len(G.edges)
        euler = -v + len(self.faces())
        return euler == 2 or v == 0

    def faces(self):
        """
        The faces are the complementary regions of the link diagram. Each face
        is given as a list of corners of crossings as one goes around
        *clockwise*.  These corners are recorded as CrossingStrands,
        where CrossingStrand(c, j) denotes the corner of the face
        abutting crossing c between strand j and j + 1.
        
        Alternatively, the sequence of CrossingStrands can be regarded
        as the *heads* of the oriented edges of the face.
        """
        corners = set([ CrossingStrand(c,i) for c in self.crossings for i in range(4) ])
        faces = []
        while len(corners):
            face = [corners.pop()]
            while True:
                next = face[-1].next_corner()
                if next == face[0]:
                    faces.append(face)
                    break
                else:
                    corners.remove(next)
                    face.append(next)

        return faces

    def basic_simplify(link):
        """
        Do Reidemeister I and II moves until none are possible.  Modifies the
        link in place, and unknot components which are also unlinked may
        be silently discarded.
        
        >>> K = Link([(14,4,1,3),(4,12,5,11),(8,1,9,2),(2,7,3,8),
                (9,11,10,10),(5,12,6,13),(6,14,7,13), (15, 15, 16, 16)],
                check_planarity=False)
        >>> K
        <Link: 2 comp; 8 cross>
        >>> K.basic_simplify()
        >>> K
        <Link: 1 comp; 4 cross>              
        """
        return simplify.basic_simplify(link)
        
    def __len__(self):
        return len(self.crossings)

    def PD_code(self, KnotTheory=False, min_strand_index=0):
        PD = []
        for c in self.crossings:
            PD.append([s + min_strand_index for s in c.strand_labels[:]])
        if KnotTheory:
            PD = "PD" + repr(PD).replace('[', 'X[')[1:]
        else:
            PD = [tuple(x) for x in PD ]
        return PD

    def DT_code(self, DT_alpha=False):
        DT_dict = dict( [ c.DT_info() for c in self.crossings] )
        odd_labels = enumerate_lists(self.link_components, n=1, filter=lambda x:x%2==1)
        DT = [ tuple([DT_dict[x] for x in component]) for component in odd_labels]

        if DT_alpha:
            if len(self) > 52:
                raise ValueError("Too many crossing for alphabetic DT code")
            DT_alphabet = '_abcdefghijklmnopqrstuvwxyzZYXWVUTSRQPONMLKJIHGFEDCBA'
            init_data = [len(self), len(DT)] +  [len(c) for c in DT]
            DT = ''.join([DT_alphabet[x] for x in init_data] + [DT_alphabet[x>>1] for x in sum(DT, tuple())])
            DT = "DT[" + DT + "]"

        return DT

    def peer_code(self):
        peer = dict( [ c.peer_info() for c in self.crossings] )
        even_labels = enumerate_lists(self.link_components, n=0, filter=lambda x:x%2==0)
        ans = '[' + ','.join([repr([peer[c][0] for c in comp])[1:-1].replace(',', '') for comp in even_labels])
        ans += '] / ' + ' '.join([ ['_', '+', '-'][peer[c][1]] for c in sum(even_labels, [])])
        return ans
        
    def KLPProjection(self):
        return python_KLP(self)

    def exterior(self):
        raise RuntimeError("SnapPy doesn't seem to be available.  Try: from snappy import *")

    def __repr__(self):
        if self.name:
            return "Link("+repr(self.name)+")"
        return "<Link: %d comp; %d cross>" % (len(self.link_components), len(self.crossings))

    def writhe(self):
        """
        Finds the writhe of a knot.

        >>> K = Link( [(4,1,5,2),(6,4,7,3),(8,5,1,6),(2,8,3,7)] )  # Figure 8 knot
        >>> K.writhe()
        0
        """
        writhe_value=0
        for i in range(len(self.crossings)):
                writhe_value+=self.crossings[i].sign
        return writhe_value

    def linking_number(self):
        """
        Returns the linking number of self if self has two components;
        or the sum of the linking numbers of all pairs of components 
        in general.
        """
        n = 0
        for s in self.link_components:
            tally = [0]*len(self.crossings)
            for c in s:
                for i, x in enumerate(self.crossings):
                    if c[0] == x:
                        tally[i] += 1
            for i, m in enumerate(tally):
                if m == 1:
                    n += (self.crossings)[i].sign
        n = n/4
        return n

    def linking_matrix(self):
        """
        Calcluates the linking number for each pair of link components.
        
        Returns a linking matrix, in which the (i,j)th component is the linking                                    
        number of the ith and jth link components.
        """
        if not _within_sage:
            raise RuntimeError('linking_matrix '+not_in_sage_msg)
        matrix = [ [0 for i in range(len(self.link_components)) ] for j in range(len(self.link_components)) ]
        for n1, comp1 in enumerate(self.link_components):
            for n2, comp2 in enumerate(self.link_components):
                tally = [ [0 for m in range(len(self.crossings)) ] for n in range(2) ]
                if not (comp1 == comp2):
                    for i, c in enumerate(self.crossings):
                        for x1 in comp1:
                            if x1[0] == c:
                                tally[0][i] += 1
                        for x2 in comp2:
                            if x2[0] == c:
                                tally[1][i] += 1
                for k, c in enumerate(self.crossings):
                    if (tally[0][k] == 1 and tally[1][k] == 1):
                        matrix[n1][n2] += 0.5 * (c.sign)
        for i1, m1 in enumerate(matrix):
            for i2, m2 in enumerate(m1):
                matrix[i1][i2] = int(matrix[i1][i2])
        return matrix

    def pieces(self):
        """
        Auxiliary function used by knot_group. Constructs the strands 
        of the knot from under-crossing to under-crossing. Needed for the
        Wirtinger Presentation.
        """
        pieces = []
        for s, x in enumerate(self.crossings):
            y = x
            l = 2
            go = True
            pieces.append([])
            pieces[s].append(x[l])
            while go:
                if y.adjacent[l][1] == 0:
                    pieces[s].append(y.adjacent[l][0][0])
                    break
                pieces[s].append(y.adjacent[l])
                if y.adjacent[l][1] == 1:
                    pieces[s].append(y.adjacent[l][0][3])
                if y.adjacent[l][1] == 3:
                    pieces[s].append(y.adjacent[l][0][1])
                lnew = (y.adjacent[l][1] + 2)%4
                y = y.adjacent[l][0]
                l = lnew
        return pieces

    def knot_group(self):
        """
        Computes the knot group using the Wirtinger presentation. 
        Returns a finitely presented group.
        """
        if not _within_sage:
            raise RuntimeError('knot_group '+not_in_sage_msg)

        n = len(self.crossings)
        F = FreeGroup(n)
        g = list(F.gens())
        rels = []
        pieces = self.pieces()

        for z in self.crossings:
            for m, p in enumerate(pieces):
                for t, q in enumerate(p):
                    if q[0] == z:
                        if t == 0:
                            j = m
                        elif t == len(p)-1:
                            i = m
                        else:
                            k = m
            i+=1; j+=1; k+=1
            if z.sign > 0:
                r = F([-k,i,k,-j])
            if z.sign < 0:
                r = F([k,i,-k,-j])
            rels.append(r)

        G = F/rels
        return G

    def alexander_matrix(self, mv=True):
        """
        Returns the alexander matrix of self.
        
        >>> L = spherogram.Link('3_1')
        >>> L.alexander_matrix()
        (
        [    -1      t -t + 1]           
        [-t + 1     -1      t]           
        [     t -t + 1     -1], [t, t, t]
        )
        >>> K = spherogram.Link('L2a1')
        >>> K.alexander_matrix()
        (
        [ t1 - 1 -t2 + 1]          
        [-t1 + 1  t2 - 1], [t2, t1]
        )
        """

        if not _within_sage:
            raise RuntimeError('alexander_matrix '+not_in_sage_msg)

        comp = len(self.link_components)
        if comp < 2:
            mv = False

        G = self.knot_group()
        B = G.alexander_matrix()
        g = list(var('g%d' % (i+1)) for i in range(len(G.gens())))

        if(mv):
            t = list(var('t%d' % (i+1)) for i in range(0,comp))
        else:
            t = [var('t')]*comp

        import sage.symbolic.relation as rel

        eq = [y(g) == 1 for y in G.relations()]
        solns = rel.solve(eq,g, solution_dict=True)
        r = list(set([solns[0][h] for h in g]))
        dict1 = {r[i]:t[i] for i in range(len(t))}

        for i in range(len(g)):
            g[i] = g[i].subs(solns[0]).subs(dict1)

        m = B.nrows()
        n = B.ncols()
        C = matrix(SR,m,n)

        for i in range(n):
            for j in range(m):
                for k in B[j,i].terms():
                    x = k.leading_item()
                    C[j,i] = C[j,i] + x[1]*x[0](g)

        return (C,g)

    def alexander_poly(self, multivar=True, v='no', method='wirt', norm = True):
        """
        Calculates the alexander polynomial of self. For links with one component,
        can evaluate the alexander polynomial at v.
       
        >>> K = spherogram.Link('4_1')
        >>> K.alexander_poly()
        -t - 1/t + 3
        >>> K.alexander_poly(4)
        -5/4

        >>> K = spherogram.Link('L7n1')
        >>> K.alexander_poly()
        (t2^3 + t1)/(sqrt(t1)*t2^(3/2))
        """

        # sign normalization still missing
        if not _within_sage:
            raise RuntimeError('alexander_poly '+not_in_sage_msg)

        if method == 'snappy':
            try:
                import snappy
                return snappy.snap.alexander_polynomial(self.exterior())
            except ImportError:
                raise RunTimeError('this method for alexander_poly '+no_snappy_msg)
        else:
            comp = len(self.link_components)
            if comp < 2:
                multivar = False

            if(multivar):
                t = list(var('t%d' % (i+1)) for i in range(0,comp))
            else:
                t = [var('t')]

            M = self.alexander_matrix(mv=multivar)
            C = M[0]
            m = C.nrows()
            n = C.ncols()
            if n>m:
                k = m-1
            else:
                k = n-1
                
            subMatrix = C[0:k,0:k]
            p = subMatrix.determinant()

            if multivar:
                t_i = M[1][-1]
                p = (p.factor())/(t_i-1)

            if(norm):
                p = self.normalize_alex_poly(p.expand(),t)

            if v != 'no':
                dict1 = {t[i]:v[i] for i in range(len(t))}
                return p.subs(dict1)
                
            if multivar: # it's easier to view this way
                return p.factor()
            else:
                return p.expand()

    def normalize_alex_poly(self,p,t):
        comp = len(self.link_components)
        for i in range(0,len(t)):
            exps = [x[1] for x in p.coeffs(t[i])]
            a = max(exps)
            b = min(exps)
            c = -1*(a+b)/2.
            p = p*(t[i]**c)
        return p

    def connected_sum(self, other_knot):
        """
        Returns the connected sum of two knots.                                                       
       
        >>> K = spherogram.Link('4_1')                                                                              
        >>> K.connected_sum(K)                                                                         
        Knot with 8 crossings                                                                            
        """
        first=self.copy()
        second=other_knot.copy()
        (f1,i1) = (first.crossings[0],0)
        (f2,i2) = f1.adjacent[i1]
        (g1,j1) = (second.crossings[0],0)
        (g2,j2) = g1.adjacent[j1]
        f1[i1]=g2[j2]
        f2[i2]=g1[j1]
        for c in first.crossings: #Indicate which crossings came from which knot.                        
            c.label=(c.label, 1)
        for c in second.crossings:
            c.label=(c.label, 2)
            first.crossings.append(c)
        return Link(first.crossings)

    def black_graph(self, return_signs=False):
        """
        Finds the black graph for a knot, and returns just one component of the graph.                
       
        >>> K = spherogram.Link('5_1')                                                                                
        >>> K.black_graph()                                                                            
        Subgraph of (): Multi-graph on 2 vertices                                                        
        """
        # this is a bit hacky, could stand to be re-written

        faces = []
        for x in self.faces():
            l = []
            for y in x:
                l.append((y[0],y[1]))
                l.append((y[0],(y[1]+1)%4))
            faces.append(l)

        coords=list()
        signs=list()
        for i in range(len(faces)-1):
            for j in range (i+1, len(faces)):
                a=set(faces[i])
                b=set(faces[j])
                s=a.union(b)
                for x in range(len(self.crossings)):
                    crossings=[self.crossings[x][0],self.crossings[x][1],self.crossings[x][2],self.crossings[x][3]]
                    total=set(crossings)
                    if total.issubset(s):
                        coords.append((tuple(faces[i]),tuple(faces[j])))
                        if set([self.crossings[x][1], self.crossings[x][2]]).issubset(set(faces[i])) or set([self.crossings[x][3], self.crossings[x][0]]).issubset(set(faces[i])):
                                signs.append(-1)
                        elif set([self.crossings[x][2], self.crossings[x][3]]).issubset(set(faces[i])) or set([self.crossings[x][0], self.crossings[x][1]]).issubset(set(faces[i])):
                                signs.append(1)

        G=graph.Graph(coords)
        component=G.connected_components()[1]
        G=G.subgraph(component)
        #Built shorter versions of coords and signs corresponding just to those edges in the subgraph:   
        new_coords = list()
        new_signs = list()
        edges = G.edges()
        for n in range(len(coords)):
            if coords[n]+(None,) in edges:
                new_coords.append(coords[n])
                new_signs.append(signs[n])
            if (coords[n][1],coords[n][0],None) in edges:
                new_coords.append((coords[n][1],coords[n][0]))
                new_signs.append(signs[n])
        if return_signs==True:
            return (new_signs,new_coords)
        else:
            return G

    def goeritz_matrix(self):
        """
        Finds the black graph of a knot, and from that, returns the Goeritz matrix of that knot.
       
        >>> K = spherogram.Link('4_1')
        >>> K.goeritz_matrix()
        [-3  2]
        [ 2 -3]
        """
        if not _within_sage:
            raise RuntimeError('goeritz_matrix '+not_in_sage_msg)

        (all_signs,all_edges)=self.black_graph(True)
        g=self.black_graph()
        l=g.vertices()
        m=matrix(len(g.vertices()),len(g.vertices()))
        for n in range(len(all_edges)):
            e = all_edges[n]
            i=l.index(e[0])
            j=l.index(e[1])
            m[(i,j)]=m[(i,j)]+all_signs[n]
            m[(j,i)]=m[(j,i)]+all_signs[n]
        for i in range(len(g.vertices())):
            m[(i,i)]=sum(m.column(i))*(-1)
        m=m.delete_rows([0])
        m=m.delete_columns([0])
        return m

    def _find_crossing(self, e):
        """
        Auxiliary function used by signature to find which
        crossing corresponds to an edge in the black graph.
        """
        a=set(e[0])
        b=set(e[1])
        s=a.union(b)
        for x in range(len(self.crossings)):
            crossings=[self.crossings[x][0],self.crossings[x][1],self.crossings[x][2],self.crossings[x][3]]
            total=set(crossings)
            if total.issubset(s):
                return self.crossings[x]

    def signature(self):
        """
        Returns the signature of the link.       
        >>> K = spherogram.Link('4_1')                                                                                  
        >>> K.signature()                                                                              
        0
        """
        if not _within_sage:
            raise RuntimeError('signature '+not_in_sage_msg)

        answer=0
        (signs,edges)=self.black_graph(True)
        for i in range(len(signs)):
            v=self._find_crossing(edges[i])
            if signs[i]*v.sign==1:
                answer=answer+signs[i]
        m=self.goeritz_matrix()
        vals=m.eigenvalues()
        pos=0
        neg=0
        for v in vals:
            if v>0:
                pos+=1
            elif v<0:
                neg+=1
        sig=pos-neg+answer
        return sig

    def copy(self):
        """
        Returns a copy of the knot.       
        >>> K = spherogram.Link('4_1')                                                                      
        >>> copy = K.copy()                                                                   
        >>> K.PD_code()                                                                     
        [[1, 5, 2, 4], [3, 6, 4, 7], [7, 2, 0, 3], [5, 1, 6, 0]]                              
        >>> copy.PD_code()                                                                  
        [[1, 5, 2, 4], [3, 6, 4, 7], [7, 2, 0, 3], [5, 1, 6, 0]]"""
        return copy.deepcopy(self)

    def mirror(self):
        """
        Returns the mirror of a knot. Is not consistent about orientations.
        >>> k=torus_knot(2,3)                                                                 
        >>> k.crossings[0].sign                                                               
        1                                                                                       
        >>> mirr=k.mirror()                                                                   
        >>> mirr.crossings[0].sign                                                            
        -1                                                                                      
        """
        pd = self.PD_code()
        new_pd = list()
        for x in pd:
            new_pd.append (x[1:]+(x[0],))
        return Link(new_pd)

    def colorability_matrix(self):
        """Auxiliary function used by determinant. Returns 'colorability matrix'."""
        edges = self.pieces()
        m=matrix(len(self.crossings), len(edges))
        for c in self.crossings:
            for i in range(4):
                for s in edges:
                    if (c,i) in s:
                        ind=edges.index(s)
                        if i==1 or i==3:
                            m[(self.crossings.index(c),ind)]+=1
                        if i==2 or i==0:
                            m[(self.crossings.index(c),ind)]-=1
                        break
        return m

    def determinant(self, method='wirt'):
        """Returns the determinant of the knot K, a non-negative integer.                
       
        >>> K = spherogram.Link( [(4,1,5,2),(6,4,7,3),(8,5,1,6),(2,8,3,7)] )  # Figure 8 knot
        >>> K.determinant()                                                        
        3
        """
        if method=='color':
            M = self.colorability_matrix()
            size = len(self.crossings)-1
            N = matrix(size, size)
            for i in range(size):
                for j in range(size):
                    N[(i,j)]=M[(i+1,j+1)]
            return abs(N.determinant())
        elif method=='goeritz':
            return abs(self.goeritz_matrix().determinant())
        else:
            return abs(self.alexander_poly(multivar=False, v=[-1], norm = False))
            


# ---- building the link exterior if SnapPy is present --------

def vertex_to_KLP(c, v):
    i = v if c.sign == 1 else (v - 1) % 4
    return ['Ybackward', 'Xforward', 'Yforward', 'Xbackward'][i]

class KLPCrossing(object):
    """
    SnapPea uses a convention where the orientation
    of the strands is fixed in the master picture but
    which strand is on top varies.
    """
    def __init__(self, c):
        self.adjacent = adjacent = 4*[None]
        self.index = c._KLP_index
        if c.sign == 1:
            strands, self.sign = [3, 0], 'R'
        else:
            strands, self.sign = [0,1], 'L'
            
        components = [ c.strand_components[s] for s in strands]
        self.Xcomponent, self.Ycomponent = components
        self.strand, self.neighbor = {}, {}
        for v in range(4):
            d, w = c.adjacent[v]
            self.neighbor[vertex_to_KLP(c, v)] = d._KLP_index
            self.strand[vertex_to_KLP(c, v)] = vertex_to_KLP(d, w)[:1]

    def __getitem__(self, index):
        if index.find('_') == -1:
            return getattr(self, index)
        vertex, info_type = index.split('_')
        return getattr(self, info_type)[vertex]

def python_KLP(L):
    vertices = list(L.crossings)
    if len(vertices) == 0:  # Unknot by convention
        return [0, 1, 1, []]
    for i, v in enumerate(vertices):
        v._KLP_index = i
    return [len(vertices), 0, len(L.link_components), [KLPCrossing(c) for c in vertices]]

# ---- Drawing the link --------
#
#   This code is no longer used. 
#
#----------------------------

from . import draw
import tempfile 

def save_link_pdf(self, filename):
    """
    Requires Bartholomew's "draw programme",
    MetaPost, and the Ghostscript based "epstopdf". 
    """
    file = open(filename, 'wb')
    file.write(draw.link_pdf(self.peer_code()))
    file.close()

def show(self):
    # this leaves crud in your tmp directory
    file = tempfile.NamedTemporaryFile(delete=False)
    file.write(draw.link_pdf(self.peer_code()))
    file.close()
    if sys.platform == 'darwin':
        os.system('open ' + file.name)
    # this is not very portable.
    elif sys.platform == 'linux2':
        os.system('okular ' + file.name)

# Link.save_link_pdf, Link.show = save_link_pdf, show<|MERGE_RESOLUTION|>--- conflicted
+++ resolved
@@ -306,16 +306,11 @@
         self.name = None
         if isinstance(crossings, str):
             if(crossings[:2] == 'T(' ):
-<<<<<<< HEAD
                 import spherogram.dev.dev_jennet.torus as torus
-                crossings = torus.torus_knot(crossings, method='braid').crossings
-=======
-                import torus
                 if _within_sage:
                     crossings = torus.torus_knot(crossings, method='braid').crossings
                 else:
                     crossings = torus.torus_knot(crossings).crossings
->>>>>>> 8c327449
             else:
                 try:
                     import snappy

--- conflicted
+++ resolved
@@ -2,11 +2,7 @@
  "cells": [
   {
    "cell_type": "code",
-<<<<<<< HEAD
-   "execution_count": 10,
-=======
    "execution_count": 20,
->>>>>>> 775374d6
    "id": "3ee2929b",
    "metadata": {},
    "outputs": [],
@@ -18,11 +14,7 @@
   },
   {
    "cell_type": "code",
-<<<<<<< HEAD
-   "execution_count": 11,
-=======
    "execution_count": 21,
->>>>>>> 775374d6
    "id": "1995956a",
    "metadata": {},
    "outputs": [
@@ -45,9 +37,6 @@
   },
   {
    "cell_type": "code",
-<<<<<<< HEAD
-   "execution_count": 12,
-=======
    "execution_count": 24,
    "id": "ce686e7d",
    "metadata": {},
@@ -71,7 +60,6 @@
   {
    "cell_type": "code",
    "execution_count": 35,
->>>>>>> 775374d6
    "id": "57ebbc71",
    "metadata": {},
    "outputs": [],
@@ -142,53 +130,11 @@
   },
   {
    "cell_type": "code",
-<<<<<<< HEAD
-   "execution_count": 13,
-=======
    "execution_count": 36,
->>>>>>> 775374d6
    "id": "96e324b4",
    "metadata": {},
    "outputs": [
     {
-<<<<<<< HEAD
-     "name": "stdout",
-     "output_type": "stream",
-     "text": [
-      "NO GOOD COVERS FOUND\n"
-     ]
-    }
-   ],
-   "source": [
-    "\n",
-    "C=double_branched_cover(M_test)"
-   ]
-  },
-  {
-   "cell_type": "code",
-   "execution_count": 14,
-   "id": "8096de3a",
-   "metadata": {},
-   "outputs": [
-    {
-     "ename": "AttributeError",
-     "evalue": "'NoneType' object has no attribute 'identify'",
-     "output_type": "error",
-     "traceback": [
-      "\u001b[0;31m---------------------------------------------------------------------------\u001b[0m",
-      "\u001b[0;31mAttributeError\u001b[0m                            Traceback (most recent call last)",
-      "\u001b[0;32m/var/folders/7c/ngmc6kc975lbm_qlnzkbnslc0000gq/T/ipykernel_87216/1247012313.py\u001b[0m in \u001b[0;36m<module>\u001b[0;34m\u001b[0m\n\u001b[0;32m----> 1\u001b[0;31m \u001b[0mC\u001b[0m\u001b[0;34m.\u001b[0m\u001b[0midentify\u001b[0m\u001b[0;34m(\u001b[0m\u001b[0;34m)\u001b[0m\u001b[0;34m\u001b[0m\u001b[0;34m\u001b[0m\u001b[0m\n\u001b[0m",
-      "\u001b[0;31mAttributeError\u001b[0m: 'NoneType' object has no attribute 'identify'"
-     ]
-    },
-    {
-     "name": "stdout",
-     "output_type": "stream",
-     "text": [
-      "\n",
-      "New triangulation received from PLink!\n"
-     ]
-=======
      "data": {
       "text/plain": [
        "[m004(0,0), 4_1(0,0), K2_1(0,0), K4a1(0,0), otet02_00001(0,0)]"
@@ -197,7 +143,6 @@
      "execution_count": 36,
      "metadata": {},
      "output_type": "execute_result"
->>>>>>> 775374d6
     }
    ],
    "source": [
@@ -209,11 +154,7 @@
   {
    "cell_type": "code",
    "execution_count": null,
-<<<<<<< HEAD
-   "id": "4bccbaa9",
-=======
    "id": "ff84d0dd",
->>>>>>> 775374d6
    "metadata": {},
    "outputs": [],
    "source": []
@@ -221,9 +162,9 @@
  ],
  "metadata": {
   "kernelspec": {
-   "display_name": "SageMath 9.6",
+   "display_name": "SageMath 9.4",
    "language": "sage",
-   "name": "sagemath-9.6"
+   "name": "sagemath-9.4"
   },
   "language_info": {
    "codemirror_mode": {
@@ -235,7 +176,7 @@
    "name": "python",
    "nbconvert_exporter": "python",
    "pygments_lexer": "ipython3",
-   "version": "3.10.3"
+   "version": "3.9.5"
   }
  },
  "nbformat": 4,
